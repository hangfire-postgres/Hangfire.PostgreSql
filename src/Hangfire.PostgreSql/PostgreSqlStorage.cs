--- conflicted
+++ resolved
@@ -255,12 +255,7 @@
     {
       isolationLevel ??= IsolationLevel.ReadCommitted;
 
-<<<<<<< HEAD
-      // ReSharper disable once InvertIf
-      if (IsRunningOnWindows())
-=======
       if (!EnvironmentHelpers.IsMono())
->>>>>>> 754569f3
       {
         using TransactionScope transaction = CreateTransaction(isolationLevel);
         T result = UseConnection(dedicatedConnection, connection => {
