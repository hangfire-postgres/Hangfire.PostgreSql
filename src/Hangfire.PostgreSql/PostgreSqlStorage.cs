--- conflicted
+++ resolved
@@ -221,14 +221,6 @@
 
     internal NpgsqlConnection CreateAndOpenConnection()
     {
-<<<<<<< HEAD
-      NpgsqlConnection connection = _existingConnection;
-
-      if (connection == null)
-      {
-        connection = new NpgsqlConnection(_connectionStringBuilder.ToString());
-        _connectionSetup?.Invoke(connection);
-=======
       NpgsqlConnection connection;
 
       if (_connectionFactory is not null)
@@ -262,7 +254,6 @@
           connection = new NpgsqlConnection(_connectionStringBuilder.ToString());
           _connectionSetup?.Invoke(connection);
         }
->>>>>>> 71f0d0b7
       }
 
       try
