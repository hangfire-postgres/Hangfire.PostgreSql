﻿// This file is part of Hangfire.PostgreSql.
// Copyright © 2014 Frank Hommers <http://hmm.rs/Hangfire.PostgreSql>.
// 
// Hangfire.PostgreSql is free software: you can redistribute it and/or modify
// it under the terms of the GNU Lesser General Public License as 
// published by the Free Software Foundation, either version 3 
// of the License, or any later version.
// 
// Hangfire.PostgreSql  is distributed in the hope that it will be useful,
// but WITHOUT ANY WARRANTY; without even the implied warranty of
// MERCHANTABILITY or FITNESS FOR A PARTICULAR PURPOSE.  See the
// GNU Lesser General Public License for more details.
// 
// You should have received a copy of the GNU Lesser General Public 
// License along with Hangfire.PostgreSql. If not, see <http://www.gnu.org/licenses/>.
//
// This work is based on the work of Sergey Odinokov, author of 
// Hangfire. <http://hangfire.io/>
//   
//    Special thanks goes to him.

using System;

namespace Hangfire.PostgreSql
{
    public class PostgreSqlStorageOptions
    {
        private TimeSpan _queuePollInterval;
        private TimeSpan _invisibilityTimeout;
        private TimeSpan _distributedLockTimeout;
        private TimeSpan _transactionSerializationTimeout;
        private TimeSpan _jobExpirationCheckInterval;
        private int _deleteExpiredBatchSize;

        public PostgreSqlStorageOptions()
        {
            QueuePollInterval = TimeSpan.FromSeconds(15);
            InvisibilityTimeout = TimeSpan.FromMinutes(30);
            DistributedLockTimeout = TimeSpan.FromMinutes(10);
<<<<<<< HEAD
            TransactionSynchronisationTimeout = TimeSpan.FromMilliseconds(500);
=======
	        TransactionSynchronisationTimeout = TimeSpan.FromMilliseconds(500);
	        JobExpirationCheckInterval = TimeSpan.FromHours(1);
>>>>>>> fe04cac7
            SchemaName = "hangfire";
            UseNativeDatabaseTransactions = true;
            PrepareSchemaIfNecessary = true;
            DeleteExpiredBatchSize = 1000;
        }

        public TimeSpan QueuePollInterval
        {
            get => _queuePollInterval;
            set
            {
                ThrowIfValueIsNotPositive(value, nameof(QueuePollInterval));
                _queuePollInterval = value;
            }
        }

        public TimeSpan InvisibilityTimeout
        {
            get => _invisibilityTimeout;
            set
            {
                ThrowIfValueIsNotPositive(value, nameof(InvisibilityTimeout));
                _invisibilityTimeout = value;
            }
        }

        public TimeSpan DistributedLockTimeout
        {
            get => _distributedLockTimeout;
            set
            {
                ThrowIfValueIsNotPositive(value, nameof(DistributedLockTimeout));
                _distributedLockTimeout = value;
            }
        }

        public TimeSpan TransactionSynchronisationTimeout
        {
            get => _transactionSerializationTimeout;
            set
            {
                ThrowIfValueIsNotPositive(value, nameof(TransactionSynchronisationTimeout));
                _transactionSerializationTimeout = value;
            }
        }

		public TimeSpan JobExpirationCheckInterval
		{
			get => _jobExpirationCheckInterval;
			set
			{
				ThrowIfValueIsNotPositive(value, nameof(JobExpirationCheckInterval));
				_jobExpirationCheckInterval = value;
			}
		}

		/// <summary>
		/// Gets or sets the number of records deleted in a single batch in expiration manager
		/// </summary>
		public int DeleteExpiredBatchSize
		{
			get => _deleteExpiredBatchSize;
			set 
			{
				ThrowIfValueIsNotPositive(value, nameof(DeleteExpiredBatchSize));
                _deleteExpiredBatchSize = value;
			}
		}

		public bool UseNativeDatabaseTransactions { get; set; }
        public bool PrepareSchemaIfNecessary { get; set; }
        public string SchemaName { get; set; }
        public bool EnableTransactionScopeEnlistment { get; set; }

        private static void ThrowIfValueIsNotPositive(TimeSpan value, string fieldName)
        {
            var message = $"The {fieldName} property value should be positive. Given: {value}.";

            if (value == TimeSpan.Zero)
            {
                throw new ArgumentException(message, nameof(value));
            }
            if (value != value.Duration())
            {
                throw new ArgumentException(message, nameof(value));
            }
        }

        private static void ThrowIfValueIsNotPositive(int value, string fieldName)
        {
            if (value <= 0)
		        throw new ArgumentException($"The {fieldName} property value should be positive. Given: {value}.");
        }
    }
}<|MERGE_RESOLUTION|>--- conflicted
+++ resolved
@@ -37,12 +37,8 @@
             QueuePollInterval = TimeSpan.FromSeconds(15);
             InvisibilityTimeout = TimeSpan.FromMinutes(30);
             DistributedLockTimeout = TimeSpan.FromMinutes(10);
-<<<<<<< HEAD
             TransactionSynchronisationTimeout = TimeSpan.FromMilliseconds(500);
-=======
-	        TransactionSynchronisationTimeout = TimeSpan.FromMilliseconds(500);
-	        JobExpirationCheckInterval = TimeSpan.FromHours(1);
->>>>>>> fe04cac7
+            JobExpirationCheckInterval = TimeSpan.FromHours(1);
             SchemaName = "hangfire";
             UseNativeDatabaseTransactions = true;
             PrepareSchemaIfNecessary = true;
@@ -89,30 +85,30 @@
             }
         }
 
-		public TimeSpan JobExpirationCheckInterval
-		{
-			get => _jobExpirationCheckInterval;
-			set
-			{
-				ThrowIfValueIsNotPositive(value, nameof(JobExpirationCheckInterval));
-				_jobExpirationCheckInterval = value;
-			}
-		}
+        public TimeSpan JobExpirationCheckInterval
+        {
+            get => _jobExpirationCheckInterval;
+            set
+            {
+                ThrowIfValueIsNotPositive(value, nameof(JobExpirationCheckInterval));
+                _jobExpirationCheckInterval = value;
+            }
+        }
 
-		/// <summary>
-		/// Gets or sets the number of records deleted in a single batch in expiration manager
-		/// </summary>
-		public int DeleteExpiredBatchSize
-		{
-			get => _deleteExpiredBatchSize;
-			set 
-			{
-				ThrowIfValueIsNotPositive(value, nameof(DeleteExpiredBatchSize));
+        /// <summary>
+        /// Gets or sets the number of records deleted in a single batch in expiration manager
+        /// </summary>
+        public int DeleteExpiredBatchSize
+        {
+            get => _deleteExpiredBatchSize;
+            set
+            {
+                ThrowIfValueIsNotPositive(value, nameof(DeleteExpiredBatchSize));
                 _deleteExpiredBatchSize = value;
-			}
-		}
+            }
+        }
 
-		public bool UseNativeDatabaseTransactions { get; set; }
+        public bool UseNativeDatabaseTransactions { get; set; }
         public bool PrepareSchemaIfNecessary { get; set; }
         public string SchemaName { get; set; }
         public bool EnableTransactionScopeEnlistment { get; set; }
@@ -134,7 +130,7 @@
         private static void ThrowIfValueIsNotPositive(int value, string fieldName)
         {
             if (value <= 0)
-		        throw new ArgumentException($"The {fieldName} property value should be positive. Given: {value}.");
+                throw new ArgumentException($"The {fieldName} property value should be positive. Given: {value}.");
         }
     }
 }