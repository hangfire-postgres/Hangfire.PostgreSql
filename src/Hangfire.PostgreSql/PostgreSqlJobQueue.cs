--- conflicted
+++ resolved
@@ -34,12 +34,14 @@
     public class PostgreSqlJobQueue : IPersistentJobQueue
     {
         internal static readonly AutoResetEvent NewItemInQueueEvent = new AutoResetEvent(true);
-<<<<<<< HEAD
         private readonly PostgreSqlStorage _storage;
 
-        public PostgreSqlJobQueue(PostgreSqlStorage storage, PostgreSqlStorageOptions options)
+        private AutoResetEvent SignalDequeue { get; }
+
+        public PostgreSqlJobQueue(PostgreSqlStorage storage)
         {
             _storage = storage ?? throw new ArgumentNullException(nameof(storage));
+            SignalDequeue = new AutoResetEvent(false);
         }
 
 
@@ -52,6 +54,25 @@
             return Dequeue_UpdateCount(queues, cancellationToken);
         }
 
+        /// <summary>
+        ///		Signal the waiting Thread to lookup a new Job
+        /// </summary>
+        public void FetchNextJob()
+        {
+            SignalDequeue.Set();
+        }
+
+        public void Enqueue(IDbConnection connection, string queue, string jobId)
+        {
+            var enqueueJobSql = @"
+INSERT INTO """ + _storage.Options.SchemaName + @""".""jobqueue"" (""jobid"", ""queue"") 
+VALUES (@jobId, @queue);
+";
+
+            connection.Execute(enqueueJobSql,
+                new { jobId = Convert.ToInt32(jobId, CultureInfo.InvariantCulture), queue });
+        }
+
 
         [NotNull]
         internal IFetchedJob Dequeue_Transaction(string[] queues, CancellationToken cancellationToken)
@@ -59,73 +80,15 @@
             if (queues == null) throw new ArgumentNullException(nameof(queues));
             if (queues.Length == 0) throw new ArgumentException("Queue array must be non-empty.", nameof(queues));
 
-            long timeoutSeconds = (long)_storage.Options.InvisibilityTimeout.Negate().TotalSeconds;
+            var timeoutSeconds = (long)_storage.Options.InvisibilityTimeout.Negate().TotalSeconds;
             FetchedJob fetchedJob;
 
-            string fetchJobSqlTemplate = @"
+            var fetchJobSqlTemplate = @"
 UPDATE """ + _storage.Options.SchemaName + @""".""jobqueue"" 
 SET ""fetchedat"" = NOW() AT TIME ZONE 'UTC'
 WHERE ""id"" = (
     SELECT ""id"" 
-    FROM """ + _storage.Options.SchemaName + $@""".""jobqueue"" 
-=======
-        private readonly PostgreSqlStorageOptions _options;
-        private readonly PostgreSqlStorage _storage;
-
-		private AutoResetEvent SignalDequeue { get; }
-
-		public PostgreSqlJobQueue(PostgreSqlStorage storage, PostgreSqlStorageOptions options)
-		{
-			_options = options ?? throw new ArgumentNullException(nameof(options));
-			_storage = storage ?? throw new ArgumentNullException(nameof(storage));
-			SignalDequeue = new AutoResetEvent(false);
-		}
-
-		[NotNull]
-		public IFetchedJob Dequeue(string[] queues, CancellationToken cancellationToken)
-		{
-			if (_options.UseNativeDatabaseTransactions)
-				return Dequeue_Transaction(queues, cancellationToken);
-
-			return Dequeue_UpdateCount(queues, cancellationToken);
-		}
-
-        /// <summary>
-        ///		Signal the waiting Thread to lookup a new Job
-        /// </summary>
-        public void FetchNextJob()
-		{
-			SignalDequeue.Set();
-		}
-
-        public void Enqueue(IDbConnection connection, string queue, string jobId)
-        {
-            var enqueueJobSql = @"
-INSERT INTO """ + _options.SchemaName + @""".""jobqueue"" (""jobid"", ""queue"") 
-VALUES (@jobId, @queue);
-";
-
-            connection.Execute(enqueueJobSql,
-                new {jobId = Convert.ToInt32(jobId, CultureInfo.InvariantCulture), queue});
-        }
-
-
-        [NotNull]
-        internal IFetchedJob Dequeue_Transaction(string[] queues, CancellationToken cancellationToken)
-        {
-            if (queues == null) throw new ArgumentNullException(nameof(queues));
-            if (queues.Length == 0) throw new ArgumentException("Queue array must be non-empty.", nameof(queues));
-
-            var timeoutSeconds = (long) _options.InvisibilityTimeout.Negate().TotalSeconds;
-            FetchedJob fetchedJob;
-
-            var fetchJobSqlTemplate = @"
-UPDATE """ + _options.SchemaName + @""".""jobqueue"" 
-SET ""fetchedat"" = NOW() AT TIME ZONE 'UTC'
-WHERE ""id"" = (
-    SELECT ""id"" 
-    FROM """ + _options.SchemaName + @""".""jobqueue"" 
->>>>>>> fe04cac7
+    FROM """ + _storage.Options.SchemaName + @""".""jobqueue"" 
     WHERE ""queue"" = ANY (@queues)
     AND ""fetchedat"" {0}
     ORDER BY ""queue"", ""fetchedat"", ""jobid""
@@ -136,86 +99,16 @@
 ";
 
             var fetchConditions = new[]
-<<<<<<< HEAD
-            {"IS NULL", $"< NOW() AT TIME ZONE 'UTC' + INTERVAL '{timeoutSeconds.ToString(CultureInfo.InvariantCulture)} SECONDS'"};
-=======
             {
                 "IS NULL",
                 $"< NOW() AT TIME ZONE 'UTC' + INTERVAL '{timeoutSeconds.ToString(CultureInfo.InvariantCulture)} SECONDS'"
             };
->>>>>>> fe04cac7
             var currentQueryIndex = 0;
 
             do
             {
                 cancellationToken.ThrowIfCancellationRequested();
 
-<<<<<<< HEAD
-                string fetchJobSql = string.Format(fetchJobSqlTemplate, fetchConditions[currentQueryIndex]);
-
-                Utils.Utils.TryExecute(() =>
-                {
-                    var connection = _storage.CreateAndOpenConnection();
-
-                    try
-                    {
-                        using (var trx = connection.BeginTransaction(IsolationLevel.ReadCommitted))
-                        {
-                            var jobToFetch = connection.Query<FetchedJob>(
-                                    fetchJobSql,
-                                    new { queues = queues.ToList() }, trx)
-                                .SingleOrDefault();
-
-                            trx.Commit();
-
-                            return jobToFetch;
-                        }
-                    }
-                    catch (InvalidOperationException)
-                    {
-                        // thrown by .SingleOrDefault(): stop the exception propagation if the fetched job was concurrently fetched by another worker
-                        return null;
-                    }
-                    finally
-                    {
-                        _storage.ReleaseConnection(connection);
-                    }
-                },
-                    out fetchedJob,
-                    ex =>
-                    {
-                        NpgsqlException npgSqlException = ex as NpgsqlException;
-                        PostgresException postgresException = ex as PostgresException;
-                        bool smoothException = false;
-
-                        if (postgresException != null)
-                        {
-                            if (postgresException.SqlState.Equals("40001"))
-                                smoothException = true;
-                        }
-
-                        return smoothException;
-                    });
-
-                if (fetchedJob == null)
-                {
-                    if (currentQueryIndex == fetchConditions.Length - 1)
-                    {
-                        WaitHandle.WaitAny(new[] { cancellationToken.WaitHandle, NewItemInQueueEvent }, _storage.Options.QueuePollInterval);
-                        cancellationToken.ThrowIfCancellationRequested();
-                    }
-                }
-
-                currentQueryIndex = (currentQueryIndex + 1) % fetchConditions.Length;
-            } while (fetchedJob == null);
-
-            return new PostgreSqlFetchedJob(
-                _storage,
-                fetchedJob.Id,
-                fetchedJob.JobId.ToString(CultureInfo.InvariantCulture),
-                fetchedJob.Queue);
-        }
-=======
                 var fetchJobSql = string.Format(fetchJobSqlTemplate, fetchConditions[currentQueryIndex]);
 
                 Utils.Utils.TryExecute(() =>
@@ -228,7 +121,7 @@
                             {
                                 var jobToFetch = connection.Query<FetchedJob>(
                                         fetchJobSql,
-                                        new {queues = queues.ToList()}, trx)
+                                        new { queues = queues.ToList() }, trx)
                                     .SingleOrDefault();
 
                                 trx.Commit();
@@ -254,55 +147,37 @@
                         var smoothException = false;
 
                         if (postgresException != null)
+                        {
                             if (postgresException.SqlState.Equals("40001"))
                                 smoothException = true;
->>>>>>> fe04cac7
+                        }
 
                         return smoothException;
                     });
 
-<<<<<<< HEAD
-        [NotNull]
-        internal IFetchedJob Dequeue_UpdateCount(string[] queues, CancellationToken cancellationToken)
-        {
-            if (queues == null) throw new ArgumentNullException("queues");
-            if (queues.Length == 0) throw new ArgumentException("Queue array must be non-empty.", "queues");
-=======
                 if (fetchedJob == null && currentQueryIndex == fetchConditions.Length - 1)
                 {
                     WaitHandle.WaitAny(new[]
                         {
-                            cancellationToken.WaitHandle, 
+                            cancellationToken.WaitHandle,
                             NewItemInQueueEvent,
-	                        SignalDequeue
+                            SignalDequeue
                         },
-                        _options.QueuePollInterval);
->>>>>>> fe04cac7
+                        _storage.Options.QueuePollInterval);
 
                     cancellationToken.ThrowIfCancellationRequested();
                 }
 
-<<<<<<< HEAD
-            long timeoutSeconds = (long)_storage.Options.InvisibilityTimeout.Negate().TotalSeconds;
-            FetchedJob markJobAsFetched = null;
-=======
                 currentQueryIndex = (currentQueryIndex + 1) % fetchConditions.Length;
             } while (fetchedJob == null);
->>>>>>> fe04cac7
 
             return new PostgreSqlFetchedJob(
                 _storage,
-                _options,
                 fetchedJob.Id,
                 fetchedJob.JobId.ToString(CultureInfo.InvariantCulture),
                 fetchedJob.Queue);
         }
 
-<<<<<<< HEAD
-            string jobToFetchSqlTemplate = @"
-SELECT ""id"" AS ""Id"", ""jobid"" AS ""JobId"", ""queue"" AS ""Queue"", ""fetchedat"" AS ""FetchedAt"", ""updatecount"" AS ""UpdateCount""
-FROM """ + _storage.Options.SchemaName + $@""".""jobqueue"" 
-=======
 
         [NotNull]
         internal IFetchedJob Dequeue_UpdateCount(string[] queues, CancellationToken cancellationToken)
@@ -311,27 +186,21 @@
             if (queues.Length == 0) throw new ArgumentException("Queue array must be non-empty.", "queues");
 
 
-            var timeoutSeconds = (long) _options.InvisibilityTimeout.Negate().TotalSeconds;
+            var timeoutSeconds = (long)_storage.Options.InvisibilityTimeout.Negate().TotalSeconds;
             FetchedJob markJobAsFetched = null;
 
 
             var jobToFetchSqlTemplate = @"
 SELECT ""id"" AS ""Id"", ""jobid"" AS ""JobId"", ""queue"" AS ""Queue"", ""fetchedat"" AS ""FetchedAt"", ""updatecount"" AS ""UpdateCount""
-FROM """ + _options.SchemaName + @""".""jobqueue"" 
->>>>>>> fe04cac7
+FROM """ + _storage.Options.SchemaName + @""".""jobqueue"" 
 WHERE ""queue"" = ANY (@queues)
 AND ""fetchedat"" {0} 
 ORDER BY ""queue"", ""fetchedat"", ""jobid"" 
 LIMIT 1;
 ";
 
-<<<<<<< HEAD
-            string markJobAsFetchedSql = @"
+            var markJobAsFetchedSql = @"
 UPDATE """ + _storage.Options.SchemaName + @""".""jobqueue"" 
-=======
-            var markJobAsFetchedSql = @"
-UPDATE """ + _options.SchemaName + @""".""jobqueue"" 
->>>>>>> fe04cac7
 SET ""fetchedat"" = NOW() AT TIME ZONE 'UTC', 
     ""updatecount"" = (""updatecount"" + 1) % 2000000000
 WHERE ""id"" = @Id 
@@ -340,64 +209,42 @@
 ";
 
             var fetchConditions = new[]
-<<<<<<< HEAD
-            {"IS NULL", $"< NOW() AT TIME ZONE 'UTC' + INTERVAL '{timeoutSeconds.ToString(CultureInfo.InvariantCulture)} SECONDS'"};
-=======
             {
                 "IS NULL",
                 $"< NOW() AT TIME ZONE 'UTC' + INTERVAL '{timeoutSeconds.ToString(CultureInfo.InvariantCulture)} SECONDS'"
             };
->>>>>>> fe04cac7
             var currentQueryIndex = 0;
 
             do
             {
                 cancellationToken.ThrowIfCancellationRequested();
 
-<<<<<<< HEAD
-                string jobToFetchJobSql = string.Format(jobToFetchSqlTemplate, fetchConditions[currentQueryIndex]);
+                var jobToFetchJobSql = string.Format(jobToFetchSqlTemplate, fetchConditions[currentQueryIndex]);
 
                 FetchedJob jobToFetch = _storage.UseConnection(null, connection => connection.Query<FetchedJob>(
                     jobToFetchJobSql,
                     new { queues = queues.ToList() })
-=======
-                var jobToFetchJobSql = string.Format(jobToFetchSqlTemplate, fetchConditions[currentQueryIndex]);
-
-                var jobToFetch = _storage.UseConnection(connection => connection.Query<FetchedJob>(
-                        jobToFetchJobSql,
-                        new {queues = queues.ToList()})
->>>>>>> fe04cac7
                     .SingleOrDefault());
 
                 if (jobToFetch == null)
                 {
                     if (currentQueryIndex == fetchConditions.Length - 1)
                     {
-<<<<<<< HEAD
-                        cancellationToken.WaitHandle.WaitOne(_storage.Options.QueuePollInterval);
-=======
-	                    WaitHandle.WaitAny(new[]
-		                    {
-			                    cancellationToken.WaitHandle,
-			                    SignalDequeue
-		                    },
-		                    _options.QueuePollInterval);
-
->>>>>>> fe04cac7
+                        WaitHandle.WaitAny(new[]
+                            {
+                                cancellationToken.WaitHandle,
+                                SignalDequeue
+                            },
+                            _storage.Options.QueuePollInterval);
+
                         cancellationToken.ThrowIfCancellationRequested();
                     }
                 }
                 else
                 {
-<<<<<<< HEAD
                     markJobAsFetched = _storage.UseConnection(null, connection => connection.Query<FetchedJob>(
-                        markJobAsFetchedSql,
-                        jobToFetch)
-=======
-                    markJobAsFetched = _storage.UseConnection(connection => connection.Query<FetchedJob>(
                             markJobAsFetchedSql,
                             jobToFetch)
->>>>>>> fe04cac7
                         .SingleOrDefault());
                 }
 
@@ -407,28 +254,11 @@
 
             return new PostgreSqlFetchedJob(
                 _storage,
-<<<<<<< HEAD
-=======
-                _options,
->>>>>>> fe04cac7
                 markJobAsFetched.Id,
                 markJobAsFetched.JobId.ToString(CultureInfo.InvariantCulture),
                 markJobAsFetched.Queue);
         }
 
-<<<<<<< HEAD
-        public void Enqueue(IDbConnection connection, string queue, string jobId)
-        {
-            string enqueueJobSql = @"
-INSERT INTO """ + _storage.Options.SchemaName + @""".""jobqueue"" (""jobid"", ""queue"") 
-VALUES (@jobId, @queue);
-";
-
-            connection.Execute(enqueueJobSql, new { jobId = Convert.ToInt32(jobId, CultureInfo.InvariantCulture), queue = queue });
-        }
-
-=======
->>>>>>> fe04cac7
         [UsedImplicitly(ImplicitUseTargetFlags.WithMembers)]
         private class FetchedJob
         {
