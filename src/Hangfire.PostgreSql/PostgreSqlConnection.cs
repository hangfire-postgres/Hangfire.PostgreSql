--- conflicted
+++ resolved
@@ -451,11 +451,7 @@
       ");
 
       _storage.UseConnection(_dedicatedConnection, connection => connection
-<<<<<<< HEAD
-        .Execute(query, new { Id = serverId, Data = SerializationHelper.Serialize(data) }));
-=======
-        .Execute(sql, new { Id = serverId, Data = new JsonParameter(SerializationHelper.Serialize(data)) }));
->>>>>>> 3949e313
+        .Execute(query, new { Id = serverId, Data = new JsonParameter(SerializationHelper.Serialize(data)) }));
     }
 
     public override void RemoveServer(string serverId)
